name: GCP Storage Emulator

on:
  push:
    branches:
    - main
  pull_request:
    branches:
    - main

jobs:
  lint:
    runs-on: ubuntu-latest
    steps:
      - uses: actions/checkout@v2
      - uses: actions/setup-python@v2
      - uses: psf/black@stable
        with:
          black_args: ". --check --diff"

  build:
    runs-on: ubuntu-latest
    strategy:
      matrix:
        python-version: [3.6, 3.7, 3.8, 3.9, pypy-3.7]
    steps:
      - uses: actions/checkout@v2
      - name: Set up Python ${{ matrix.python-version }}
        uses: actions/setup-python@v2
        with:
          python-version: ${{ matrix.python-version }}
      - name: Install dependencies
        run: |
          python -m pip install --upgrade pip
          pip install flake8 pytest pytest-cov
          if [ -f requirements.txt ]; then pip install -r requirements.txt; fi
      - name: Lint with flake8
        run: |
          # stop the build if there are Python syntax errors or undefined names
          flake8 . --count --select=E9,F63,F7,F82 --show-source --statistics
          # The GitHub editor is 127 chars wide
          flake8 . --count --max-complexity=10 --max-line-length=127 --statistics
      - name: Test with pytest
        run: |
          pip install .
          pytest --cov=gcp_storage_emulator --cov-report=xml tests/
      - name: Upload coverage to Codecov
        uses: codecov/codecov-action@v1
        with:
          flags: unittests

  docker:
    runs-on: ubuntu-latest
    steps:
<<<<<<< HEAD
      - uses: actions/checkout@v2
      - name: Set up Docker Buildx
        uses: docker/setup-buildx-action@v1
      - name: Cache Docker layers
        uses: actions/cache@v2
        with:
          path: /tmp/.buildx-cache
          key: ${{ runner.os }}-build-x-${{ github.sha }}
          restore-keys: |
            ${{ runner.os }}-build-x-
      - name: Build
        uses: docker/build-push-action@v2
        with:
          push: false
          load: true
          tags: oittaa/gcp-storage-emulator:latest
          cache-from: type=local,src=/tmp/.buildx-cache
          cache-to: type=local,dest=/tmp/.buildx-cache
      - name: Docker container up
        run: docker run -d --rm -p 8080:8080 --name gcp-storage-emulator oittaa/gcp-storage-emulator
      - name: Wait 10 seconds
        run: sleep 10
      - name: Check running containers
        run: docker ps -a
      - name: Check the container reachability
        run: curl -s --retry 10 --retry-connrefused http://localhost:8080/
      - name: Check Docker logs
        run: docker logs gcp-storage-emulator
      - name: Docker container down
        run: docker stop gcp-storage-emulator
=======
    - uses: actions/checkout@v2
    - name: Set up Docker Buildx
      uses: docker/setup-buildx-action@v1
    - name: Cache Docker layers
      uses: actions/cache@v2.1.4
      with:
        path: /tmp/.buildx-cache
        key: ${{ runner.os }}-build-x-${{ github.sha }}
        restore-keys: |
          ${{ runner.os }}-build-x-
    - name: Build
      uses: docker/build-push-action@v2
      with:
        push: false
        load: true
        tags: oittaa/gcp-storage-emulator:latest
        cache-from: type=local,src=/tmp/.buildx-cache
        cache-to: type=local,dest=/tmp/.buildx-cache
    - name: Docker container up
      run: docker run -d --rm -p 8080:8080 --name gcp-storage-emulator oittaa/gcp-storage-emulator
    - name: Wait 10 seconds
      run: sleep 10
    - name: Check running containers
      run: docker ps -a
    - name: Check the container reachability
      run: curl -s --retry 10 --retry-connrefused http://localhost:8080/
    - name: Check Docker logs
      run: docker logs gcp-storage-emulator
    - name: Docker container down
      run: docker stop gcp-storage-emulator
>>>>>>> 7b90e87b

  publish:
    if: ${{ github.event_name == 'push' }}
    needs: [lint, build, docker]
    runs-on: ubuntu-latest
    steps:
<<<<<<< HEAD
      - uses: actions/checkout@v2
      - name: Set up Docker Buildx
        uses: docker/setup-buildx-action@v1
      - name: Cache Docker layers
        uses: actions/cache@v2
        with:
          path: /tmp/.buildx-cache
          key: ${{ runner.os }}-build-x-${{ github.sha }}
          restore-keys: |
            ${{ runner.os }}-build-x-
      - name: Login to DockerHub
        uses: docker/login-action@v1
        with:
          username: ${{ secrets.DOCKERHUB_USERNAME }}
          password: ${{ secrets.DOCKERHUB_TOKEN }}
      - name: Build and push
        id: docker_build
        uses: docker/build-push-action@v2
        with:
          push: true
          tags: oittaa/gcp-storage-emulator:latest
          cache-from: type=local,src=/tmp/.buildx-cache
          cache-to: type=local,dest=/tmp/.buildx-cache
      - name: Image digest
        run: echo ${{ steps.docker_build.outputs.digest }}
=======
    - uses: actions/checkout@v2
    - name: Set up Docker Buildx
      uses: docker/setup-buildx-action@v1
    - name: Cache Docker layers
      uses: actions/cache@v2.1.4
      with:
        path: /tmp/.buildx-cache
        key: ${{ runner.os }}-build-x-${{ github.sha }}
        restore-keys: |
          ${{ runner.os }}-build-x-
    - name: Login to DockerHub
      uses: docker/login-action@v1
      with:
        username: ${{ secrets.DOCKERHUB_USERNAME }}
        password: ${{ secrets.DOCKERHUB_TOKEN }}
    - name: Build and push
      id: docker_build
      uses: docker/build-push-action@v2
      with:
        push: true
        tags: oittaa/gcp-storage-emulator:latest
        cache-from: type=local,src=/tmp/.buildx-cache
        cache-to: type=local,dest=/tmp/.buildx-cache
    - name: Image digest
      run: echo ${{ steps.docker_build.outputs.digest }}
>>>>>>> 7b90e87b
<|MERGE_RESOLUTION|>--- conflicted
+++ resolved
@@ -52,7 +52,6 @@
   docker:
     runs-on: ubuntu-latest
     steps:
-<<<<<<< HEAD
       - uses: actions/checkout@v2
       - name: Set up Docker Buildx
         uses: docker/setup-buildx-action@v1
@@ -83,45 +82,12 @@
         run: docker logs gcp-storage-emulator
       - name: Docker container down
         run: docker stop gcp-storage-emulator
-=======
-    - uses: actions/checkout@v2
-    - name: Set up Docker Buildx
-      uses: docker/setup-buildx-action@v1
-    - name: Cache Docker layers
-      uses: actions/cache@v2.1.4
-      with:
-        path: /tmp/.buildx-cache
-        key: ${{ runner.os }}-build-x-${{ github.sha }}
-        restore-keys: |
-          ${{ runner.os }}-build-x-
-    - name: Build
-      uses: docker/build-push-action@v2
-      with:
-        push: false
-        load: true
-        tags: oittaa/gcp-storage-emulator:latest
-        cache-from: type=local,src=/tmp/.buildx-cache
-        cache-to: type=local,dest=/tmp/.buildx-cache
-    - name: Docker container up
-      run: docker run -d --rm -p 8080:8080 --name gcp-storage-emulator oittaa/gcp-storage-emulator
-    - name: Wait 10 seconds
-      run: sleep 10
-    - name: Check running containers
-      run: docker ps -a
-    - name: Check the container reachability
-      run: curl -s --retry 10 --retry-connrefused http://localhost:8080/
-    - name: Check Docker logs
-      run: docker logs gcp-storage-emulator
-    - name: Docker container down
-      run: docker stop gcp-storage-emulator
->>>>>>> 7b90e87b
 
   publish:
     if: ${{ github.event_name == 'push' }}
     needs: [lint, build, docker]
     runs-on: ubuntu-latest
     steps:
-<<<<<<< HEAD
       - uses: actions/checkout@v2
       - name: Set up Docker Buildx
         uses: docker/setup-buildx-action@v1
@@ -146,31 +112,4 @@
           cache-from: type=local,src=/tmp/.buildx-cache
           cache-to: type=local,dest=/tmp/.buildx-cache
       - name: Image digest
-        run: echo ${{ steps.docker_build.outputs.digest }}
-=======
-    - uses: actions/checkout@v2
-    - name: Set up Docker Buildx
-      uses: docker/setup-buildx-action@v1
-    - name: Cache Docker layers
-      uses: actions/cache@v2.1.4
-      with:
-        path: /tmp/.buildx-cache
-        key: ${{ runner.os }}-build-x-${{ github.sha }}
-        restore-keys: |
-          ${{ runner.os }}-build-x-
-    - name: Login to DockerHub
-      uses: docker/login-action@v1
-      with:
-        username: ${{ secrets.DOCKERHUB_USERNAME }}
-        password: ${{ secrets.DOCKERHUB_TOKEN }}
-    - name: Build and push
-      id: docker_build
-      uses: docker/build-push-action@v2
-      with:
-        push: true
-        tags: oittaa/gcp-storage-emulator:latest
-        cache-from: type=local,src=/tmp/.buildx-cache
-        cache-to: type=local,dest=/tmp/.buildx-cache
-    - name: Image digest
-      run: echo ${{ steps.docker_build.outputs.digest }}
->>>>>>> 7b90e87b
+        run: echo ${{ steps.docker_build.outputs.digest }}